package vochain

import (
	"context"
	"encoding/json"
	"errors"
	"fmt"
	"path/filepath"
	"strconv"
	"sync"
	"sync/atomic"
	"testing"
	"time"

	ethcommon "github.com/ethereum/go-ethereum/common"
	abcitypes "github.com/tendermint/tendermint/abci/types"
	"github.com/tendermint/tendermint/libs/service"
	tmprototypes "github.com/tendermint/tendermint/proto/tendermint/types"
	tmcli "github.com/tendermint/tendermint/rpc/client/local"
	ctypes "github.com/tendermint/tendermint/rpc/coretypes"
	tmtypes "github.com/tendermint/tendermint/types"
	"go.vocdoni.io/dvote/crypto/zk/circuit"
	vstate "go.vocdoni.io/dvote/vochain/state"
	"go.vocdoni.io/dvote/vochain/transaction"
	"go.vocdoni.io/dvote/vochain/transaction/vochaintx"
	"google.golang.org/protobuf/proto"

	"go.vocdoni.io/dvote/config"
	"go.vocdoni.io/dvote/db/lru"
	"go.vocdoni.io/dvote/db/metadb"
	"go.vocdoni.io/dvote/log"
	"go.vocdoni.io/dvote/test/testcommon/testutil"
	models "go.vocdoni.io/proto/build/go/models"
)

// BaseApplication reflects the ABCI application implementation.
type BaseApplication struct {
	State              *vstate.State
	Service            service.Service
	Node               *tmcli.Local
	TransactionHandler *transaction.TransactionHandler
	IsSynchronizing    func() bool
	// tendermint WaitSync() function is racy, we need to use a mutex in order to avoid
	// data races when querying about the sync status of the blockchain.
	isSyncLock sync.Mutex

	// Callback blockchain functions
	fnGetBlockByHeight func(height int64) *tmtypes.Block
	fnGetBlockByHash   func(hash []byte) *tmtypes.Block
	fnSendTx           func(tx []byte) (*ctypes.ResultBroadcastTx, error)
	fnGetTx            func(height uint32, txIndex int32) (*models.SignedTx, error)
	fnGetTxHash        func(height uint32, txIndex int32) (*models.SignedTx, []byte, error)
	fnMempoolSize      func() int
	fnBeginBlock       func(req abcitypes.RequestBeginBlock) abcitypes.ResponseBeginBlock
	fnEndBlock         func(req abcitypes.RequestEndBlock) abcitypes.ResponseEndBlock

	blockCache *lru.AtomicCache
	// height of the last ended block
	height atomic.Uint32
	// endBlockTimestamp is the last block end timestamp calculated from local time.
	endBlockTimestamp atomic.Int64
	// startBlockTimestamp is the current block timestamp from tendermint's
	// abcitypes.RequestBeginBlock.Header.Time
	startBlockTimestamp atomic.Int64
	chainID             string
	circuitConfigTag    string
	dataDir             string
	genesisInfo         *tmtypes.GenesisDoc
}

// Ensure that BaseApplication implements abcitypes.Application.
var _ abcitypes.Application = (*BaseApplication)(nil)

// NewBaseApplication creates a new BaseApplication given a name and a DB backend.
// Node still needs to be initialized with SetNode.
// Callback functions still need to be initialized.
func NewBaseApplication(dbType, dbpath string) (*BaseApplication, error) {
	state, err := vstate.NewState(dbType, dbpath)
	if err != nil {
		return nil, fmt.Errorf("cannot create state: (%v)", err)
	}
	// Create the transaction handler for checking and processing transactions
	transactionHandler, err := transaction.NewTransactionHandler(
		state,
		filepath.Join(dbpath, "txHandler"),
	)
	if err != nil {
		return nil, fmt.Errorf("cannot create transaction handler: (%v)", err)
	}
	// Load or download the zk verification keys
	if err := transactionHandler.LoadZkCircuit(circuit.DefaultCircuitConfigurationTag); err != nil {
		return nil, fmt.Errorf("cannot load zk circuit: (%v)", err)
	}
	return &BaseApplication{
		State:              state,
		TransactionHandler: transactionHandler,
		blockCache:         lru.NewAtomic(32),
		dataDir:            dbpath,
		chainID:            "test",
<<<<<<< HEAD
		circuitConfigTag:   circuit.DefaultCircuitConfigurationTag,
=======
		genesisInfo:        &tmtypes.GenesisDoc{},
>>>>>>> 11aa8b97
	}, nil
}

// TestBaseApplication creates a new BaseApplication for testing purposes.
// It initializes the State, TransactionHandler and all the callback functions.
// Once the application is create, it is the caller's responsibility to call
// app.AdvanceTestBlock() to advance the block height and commit the state.
func TestBaseApplication(tb testing.TB) *BaseApplication {
	app, err := NewBaseApplication(metadb.ForTest(), tb.TempDir())
	if err != nil {
		tb.Fatal(err)
	}
	app.SetTestingMethods()
	genesisDoc, err := NewTemplateGenesisFile(tb.TempDir(), 4)
	if err != nil {
		tb.Fatal(err)
	}
	app.InitChain(abcitypes.RequestInitChain{
		Time:          time.Now(),
		ChainId:       "test",
		Validators:    []abcitypes.ValidatorUpdate{},
		AppStateBytes: genesisDoc.AppState,
	})
	// TODO: should this be a Close on the entire BaseApplication?
	tb.Cleanup(func() {
		if err := app.State.Close(); err != nil {
			tb.Error(err)
		}
	})
	return app
}

func (app *BaseApplication) SetNode(vochaincfg *config.VochainCfg, genesis []byte) error {
	var err error
	if app.Service, err = newTendermint(app, vochaincfg, genesis); err != nil {
		return fmt.Errorf("could not set tendermint node service: %s", err)
	}
	if vochaincfg.IsSeedNode {
		return nil
	}
	if app.Node, err = tmcli.New(app.Service.(tmcli.NodeService)); err != nil {
		return fmt.Errorf("could not start tendermint node client: %w", err)
	}
	nodeGenesis, err := app.Node.Genesis(context.TODO())
	if err != nil {
		log.Fatal(err)
	}
	app.genesisInfo = nodeGenesis.Genesis
	return nil
}

// SetDefaultMethods assigns fnGetBlockByHash, fnGetBlockByHeight, fnSendTx to use the
// BlockStore from app.Node to load blocks. Assumes app.Node has been set.
func (app *BaseApplication) SetDefaultMethods() {
	app.SetFnGetBlockByHash(func(hash []byte) *tmtypes.Block {
		resblock, err := app.Node.BlockByHash(context.Background(), hash)
		if err != nil {
			log.Warnf("cannot fetch block by hash: %v", err)
			return nil
		}
		return resblock.Block
	})

	app.SetFnGetBlockByHeight(func(height int64) *tmtypes.Block {
		resblock, err := app.Node.Block(context.Background(), &height)
		if err != nil {
			log.Warnf("cannot fetch block by height: %v", err)
			return nil
		}
		return resblock.Block
	})

	app.IsSynchronizing = app.isSynchronizingTendermint
	app.SetFnGetTx(app.getTxTendermint)
	app.SetFnGetTxHash(app.getTxHashTendermint)
	app.SetFnMempoolSize(func() int {
		// TODO: find the way to return correctly the mempool size
		return 0
	})
	app.SetFnBeginBlock(app.fnBeginBlockDefault)
	app.SetFnEndBlock(app.fnEndBlockDefault)
	app.SetFnSendTx(func(tx []byte) (*ctypes.ResultBroadcastTx, error) {
		return app.Node.BroadcastTxSync(context.Background(), tx)
	})
}

// SetTestingMethods assigns fnGetBlockByHash, fnGetBlockByHeight, fnSendTx to use mockBlockStore
func (app *BaseApplication) SetTestingMethods() {
	mockBlockStore := new(testutil.MockBlockStore)
	mockBlockStore.Init()
	app.SetFnGetBlockByHash(mockBlockStore.GetByHash)
	app.SetFnGetBlockByHeight(mockBlockStore.Get)
	app.SetFnGetTx(func(height uint32, txIndex int32) (*models.SignedTx, error) {
		blk := mockBlockStore.Get(int64(height))
		if blk == nil {
			return nil, fmt.Errorf("block not found")
		}
		if len(blk.Txs) <= int(txIndex) {
			return nil, fmt.Errorf("txIndex out of range")
		}
		stx := models.SignedTx{}
		return &stx, proto.Unmarshal(blk.Txs[txIndex], &stx)
	})
	app.SetFnGetTxHash(func(height uint32, txIndex int32) (*models.SignedTx, []byte, error) {
		blk := mockBlockStore.Get(int64(height))
		if blk == nil {
			return nil, nil, fmt.Errorf("block not found")
		}
		if len(blk.Txs) <= int(txIndex) {
			return nil, nil, fmt.Errorf("txIndex out of range")
		}
		stx := models.SignedTx{}
		tx := blk.Txs[txIndex]
		return &stx, tx.Hash(), proto.Unmarshal(blk.Txs[txIndex], &stx)
	})
	app.SetFnSendTx(func(tx []byte) (*ctypes.ResultBroadcastTx, error) {
		resp := app.DeliverTx(abcitypes.RequestDeliverTx{Tx: tx})
		if resp.Code == 0 {
			mockBlockStore.AddTxToBlock(tx)
		}
		return &ctypes.ResultBroadcastTx{
			Hash: tmtypes.Tx(tx).Hash(),
			Code: resp.Code,
			Data: resp.Data,
		}, nil
	})
	app.SetFnMempoolSize(func() int { return 0 })
	app.IsSynchronizing = func() bool { return false }
	app.SetFnEndBlock(func(req abcitypes.RequestEndBlock) abcitypes.ResponseEndBlock {
		height := mockBlockStore.EndBlock()
		app.endBlock(height, time.Now())
		//app.State.SetHeight(uint32(height))
		return abcitypes.ResponseEndBlock{}
	})
	app.SetFnBeginBlock(func(req abcitypes.RequestBeginBlock) abcitypes.ResponseBeginBlock {
		mockBlockStore.NewBlock(req.Header.Height)
		app.fnBeginBlockDefault(req)
		return abcitypes.ResponseBeginBlock{}
	})
	app.State.SetHeight(0)
	app.endBlockTimestamp.Store(time.Now().Unix())
}

// IsSynchronizing informes if the blockchain is synchronizing or not.
func (app *BaseApplication) isSynchronizingTendermint() bool {
	app.isSyncLock.Lock()
	defer app.isSyncLock.Unlock()
	status, err := app.Node.Status(context.Background())
	if err != nil {
		log.Warnf("error retrieving node status information: %v", err)
		return true
	}
	return status.SyncInfo.CatchingUp
}

// Height returns the current blockchain height
func (app *BaseApplication) Height() uint32 {
	return app.height.Load()
}

// Timestamp returns the last block end timestamp
func (app *BaseApplication) Timestamp() int64 {
	return app.endBlockTimestamp.Load()
}

// TimestampStartBlock returns the current block start timestamp
func (app *BaseApplication) TimestampStartBlock() int64 {
	return app.startBlockTimestamp.Load()
}

// TimestampFromBlock returns the timestamp for a specific block height
func (app *BaseApplication) TimestampFromBlock(height int64) *time.Time {
	blk := app.fnGetBlockByHeight(height)
	if blk == nil {
		return nil
	}
	return &blk.Time
}

// ChainID returns the Node ChainID
func (app *BaseApplication) ChainID() string {
	return app.chainID
}

// CircuitConfigurationTag returns the Node CircuitConfigurationTag
func (app *BaseApplication) CircuitConfigurationTag() string {
	return app.circuitConfigTag
}

// MempoolSize returns the size of the transaction mempool
func (app *BaseApplication) MempoolSize() int {
	return app.fnMempoolSize()
}

// GetBlockByHeight retrieves a full Tendermint block indexed by its height.
// This method uses an LRU cache for the blocks so in general it is more
// convinient for high load operations than GetBlockByHash(), which does not use cache.
func (app *BaseApplication) GetBlockByHeight(height int64) *tmtypes.Block {
	if app.fnGetBlockByHeight == nil {
		log.Error("application getBlockByHeight method not assigned")
		return nil
	}
	cachedBlock := app.blockCache.GetAndUpdate(height, func(prev interface{}) interface{} {
		if prev != nil {
			// If it's already in the cache, use it as-is.
			return prev
		}
		return app.fnGetBlockByHeight(height)
	})
	return cachedBlock.(*tmtypes.Block)
}

// GetBlockByHash retreies a full Tendermint block indexed by its Hash
func (app *BaseApplication) GetBlockByHash(hash []byte) *tmtypes.Block {
	if app.fnGetBlockByHash == nil {
		log.Error("application getBlockByHash method not assigned")
		return nil
	}
	return app.fnGetBlockByHash(hash)
}

// GetTx retrieves a vochain transaction from the blockstore
func (app *BaseApplication) GetTx(height uint32, txIndex int32) (*models.SignedTx, error) {
	return app.fnGetTx(height, txIndex)
}

func (app *BaseApplication) getTxTendermint(height uint32, txIndex int32) (*models.SignedTx, error) {
	block := app.GetBlockByHeight(int64(height))
	if block == nil {
		return nil, fmt.Errorf("unable to get block by height: %d", height)
	}
	if int32(len(block.Txs)) <= txIndex {
		return nil, fmt.Errorf("txIndex overflow on GetTx (height: %d, txIndex:%d)", height, txIndex)
	}
	tx := &models.SignedTx{}
	return tx, proto.Unmarshal(block.Txs[txIndex], tx)
}

// GetTxHash retrieves a vochain transaction, with its hash, from the blockstore
func (app *BaseApplication) GetTxHash(height uint32, txIndex int32) (*models.SignedTx, []byte, error) {
	return app.fnGetTxHash(height, txIndex)
}

func (app *BaseApplication) getTxHashTendermint(height uint32, txIndex int32) (*models.SignedTx, []byte, error) {
	block := app.GetBlockByHeight(int64(height))
	if block == nil {
		return nil, nil, fmt.Errorf("unable to get block by height: %d", height)
	}
	if int32(len(block.Txs)) <= txIndex {
		return nil, nil, fmt.Errorf("txIndex overflow on GetTx (height: %d, txIndex:%d)", height, txIndex)
	}
	tx := &models.SignedTx{}
	return tx, block.Txs[txIndex].Hash(), proto.Unmarshal(block.Txs[txIndex], tx)
}

// SendTx sends a transaction to the mempool (sync)
func (app *BaseApplication) SendTx(tx []byte) (*ctypes.ResultBroadcastTx, error) {
	if app.fnSendTx == nil {
		log.Error("application sendTx method not assigned")
		return nil, nil
	}
	return app.fnSendTx(tx)
}

// BeginBlock is called at the beginning of every block.
func (app *BaseApplication) BeginBlock(req abcitypes.RequestBeginBlock) abcitypes.ResponseBeginBlock {
	return app.fnBeginBlock(req)
}

// EndBlock is called at the end of every block.
func (app *BaseApplication) EndBlock(req abcitypes.RequestEndBlock) abcitypes.ResponseEndBlock {
	return app.fnEndBlock(req)
}

// Info Return information about the application state.
// Used to sync Tendermint with the application during a handshake that happens on startup.
// The returned AppVersion will be included in the Header of every block.
// Tendermint expects LastBlockAppHash and LastBlockHeight to be updated during Commit,
// ensuring that Commit is never called twice for the same block height.
func (app *BaseApplication) Info(req abcitypes.RequestInfo) abcitypes.ResponseInfo {
	// print some basic version info about tendermint components
	log.Infof("tendermint Core version: %s", req.Version)
	log.Infof("tendermint P2P protocol version: %d", req.P2PVersion)
	log.Infof("tendermint Block protocol version: %d", req.BlockVersion)
	lastHeight, err := app.State.LastHeight()
	if err != nil {
		log.Fatalf("cannot get State.LastHeight: %v", err)
	}
	appHash, err := app.State.Store.Hash()
	if err != nil {
		log.Fatalf("cannot get Store.Hash: %v", err)
	}
	log.Infof("replaying blocks. Current height %d, current APP hash %x",
		lastHeight, appHash)
	return abcitypes.ResponseInfo{
		LastBlockHeight:  int64(lastHeight),
		LastBlockAppHash: appHash,
	}
}

// InitChain called once upon genesis
// ResponseInitChain can return a list of validators. If the list is empty,
// Tendermint will use the validators loaded in the genesis file.
func (app *BaseApplication) InitChain(req abcitypes.RequestInitChain) abcitypes.ResponseInitChain {
	// setting the app initial state with validators, oracles, height = 0 and empty apphash
	// unmarshal app state from genesis
	var genesisAppState GenesisAppState
	err := json.Unmarshal(req.AppStateBytes, &genesisAppState)
	if err != nil {
		fmt.Printf("%s\n", req.AppStateBytes)
		log.Fatalf("cannot unmarshal app state bytes: %v", err)
	}
	// get oracles
	for _, v := range genesisAppState.Oracles {
		log.Infof("adding genesis oracle %x", v)
		addr := ethcommon.BytesToAddress(v)
		if err := app.State.AddOracle(addr); err != nil {
			log.Fatalf("cannot add oracles: %v", err)
		}
		app.State.CreateAccount(addr, "", nil, 0)
	}
	// create accounts
	for _, acc := range genesisAppState.Accounts {
		addr := ethcommon.BytesToAddress(acc.Address)
		if err := app.State.CreateAccount(addr, "", nil, acc.Balance); err != nil {
			if err != vstate.ErrAccountAlreadyExists {
				log.Fatalf("cannot create acount %x %v", addr, err)
			}
			if err := app.State.InitChainMintBalance(addr, acc.Balance); err != nil {
				log.Fatal(err)
			}
		}
		log.Infof("created acccount %x with %d tokens", addr, acc.Balance)
	}
	// get validators
	for i := 0; i < len(genesisAppState.Validators); i++ {
		log.Infof("adding genesis validator %x", genesisAppState.Validators[i].Address)
		pwr, err := strconv.ParseUint(genesisAppState.Validators[i].Power, 10, 64)
		if err != nil {
			log.Fatalf("cannot decode validator power: %s", err)
		}
		v := &models.Validator{
			Address: genesisAppState.Validators[i].Address,
			PubKey:  genesisAppState.Validators[i].PubKey.Value,
			Power:   pwr,
		}
		if err = app.State.AddValidator(v); err != nil {
			log.Fatal(err)
		}
	}

	// set treasurer address
	log.Infof("adding genesis treasurer %x", genesisAppState.Treasurer)
	if err := app.State.SetTreasurer(ethcommon.BytesToAddress(genesisAppState.Treasurer), 0); err != nil {
		log.Fatalf("could not set State.Treasurer from genesis file: %s", err)
	}

	// add tx costs
	for k, v := range genesisAppState.TxCost.AsMap() {
		err = app.State.SetTxCost(k, v)
		if err != nil {
			log.Fatalf("could not set tx cost %q to value %q from genesis file to the State", k, v)
		}
	}

	// create burn account
	if err := app.State.SetAccount(vstate.BurnAddress, &vstate.Account{}); err != nil {
		log.Fatal("unable to set burn address")
	}

	// Is this save needed?
	if _, err := app.State.Save(); err != nil {
		log.Fatalf("cannot save state: %s", err)
	}
	// TBD: using empty list here, should return validatorsUpdate to use the validators obtained here
	return abcitypes.ResponseInitChain{}
}

// fnBeginBlockDefault signals the beginning of a new block. Called prior to any DeliverTxs.
// The header contains the height, timestamp, and more - it exactly matches the
// Tendermint block header.
// The LastCommitInfo and ByzantineValidators can be used to determine rewards and
// punishments for the validators.
func (app *BaseApplication) fnBeginBlockDefault(
	req abcitypes.RequestBeginBlock) abcitypes.ResponseBeginBlock {
	app.State.Rollback()
	app.startBlockTimestamp.Store(req.Header.GetTime().Unix())
	height := uint32(req.Header.GetHeight())
	app.State.SetHeight(height)
	go app.State.CachePurge(height)

	return abcitypes.ResponseBeginBlock{}
}

// AdvanceTestBlock commits the current state, ends the current block and starts a new one.
// Advances the block height and timestamp.
func (app *BaseApplication) AdvanceTestBlock() {
	app.Commit()
	endingHeight := int64(app.Height())
	app.EndBlock(abcitypes.RequestEndBlock{Height: endingHeight})

	// The next block begins a second later.
	nextHeight := endingHeight + 1
	nextStartTime := time.Now()

	app.BeginBlock(abcitypes.RequestBeginBlock{Header: tmprototypes.Header{
		Time:   nextStartTime,
		Height: nextHeight,
	}})
}

// CheckTx unmarshals req.Tx and checks its validity
func (app *BaseApplication) CheckTx(req abcitypes.RequestCheckTx) abcitypes.ResponseCheckTx {
	var response *transaction.TransactionResponse
	var err error
	if req.Type == abcitypes.CheckTxType_Recheck {
		return abcitypes.ResponseCheckTx{Code: 0}
	}
	tx := new(vochaintx.VochainTx)
	if err = tx.Unmarshal(req.Tx, app.ChainID()); err == nil {
		if response, err = app.TransactionHandler.CheckTx(tx, false); err != nil {
			if errors.Is(err, transaction.ErrorAlreadyExistInCache) {
				return abcitypes.ResponseCheckTx{Code: 0}
			}
			log.Errorw(err, "checkTx")
			return abcitypes.ResponseCheckTx{Code: 1, Data: []byte("checkTx " + err.Error())}
		}
	} else {
		return abcitypes.ResponseCheckTx{Code: 1, Data: []byte("unmarshalTx " + err.Error())}
	}
	return abcitypes.ResponseCheckTx{
		Code: 0,
		Data: response.Data,
		Info: fmt.Sprintf("%x", response.TxHash),
		Log:  response.Log,
	}
}

// DeliverTx unmarshals req.Tx and adds it to the State if it is valid
func (app *BaseApplication) DeliverTx(req abcitypes.RequestDeliverTx) abcitypes.ResponseDeliverTx {
	var response *transaction.TransactionResponse
	var err error
	// Increase Tx counter on return since the index 0 is valid
	defer app.State.TxCounterAdd()
	tx := new(vochaintx.VochainTx)
	if err = tx.Unmarshal(req.Tx, app.ChainID()); err == nil {
		log.Debugw("deliver tx",
			"hash", fmt.Sprintf("%x", tx.TxID),
			"type", tx.TxModelType,
			"height", app.Height(),
			"tx", tx.Tx,
		)
		if response, err = app.TransactionHandler.CheckTx(tx, true); err != nil {
			log.Errorw(err, "rejected tx")
			return abcitypes.ResponseDeliverTx{Code: 1, Data: []byte(err.Error())}
		}
		for _, e := range app.State.EventListeners() {
			e.OnNewTx(tx, app.Height()+1, app.State.TxCounter())
		}
	} else {
		return abcitypes.ResponseDeliverTx{Code: 1, Data: []byte(err.Error())}
	}
	return abcitypes.ResponseDeliverTx{
		Code: 0,
		Data: response.Data,
		Info: fmt.Sprintf("%x", response.TxHash),
		Log:  response.Log,
	}
}

// Commit saves the current vochain state and returns a commit hash
func (app *BaseApplication) Commit() abcitypes.ResponseCommit {
	data, err := app.State.Save()
	if err != nil {
		log.Fatalf("cannot save state: %v", err)
	}
	if false && app.Height()%50000 == 0 && !app.IsSynchronizing() { // DISABLED
		startTime := time.Now()
		log.Infof("performing a state snapshot on block %d", app.Height())
		if _, err := app.State.Snapshot(); err != nil {
			log.Fatalf("cannot make state snapshot: %v", err)
		}
		log.Infof("snapshot created successfully, took %s", time.Since(startTime))
		log.Debugf("%+v", app.State.ListSnapshots())
	}
	return abcitypes.ResponseCommit{
		Data: data,
	}
}

// Query does nothing
func (app *BaseApplication) Query(req abcitypes.RequestQuery) abcitypes.ResponseQuery {
	return abcitypes.ResponseQuery{}
}

// fnEndBlockDefault updates the app height and timestamp at the end of the current block
func (app *BaseApplication) fnEndBlockDefault(req abcitypes.RequestEndBlock) abcitypes.ResponseEndBlock {
	app.endBlock(req.Height, time.Now())
	return abcitypes.ResponseEndBlock{}
}

func (app *BaseApplication) endBlock(height int64, timestamp time.Time) abcitypes.ResponseEndBlock {
	app.height.Store(uint32(height))
	app.endBlockTimestamp.Store(timestamp.Unix())
	return abcitypes.ResponseEndBlock{}
}

func (app *BaseApplication) ApplySnapshotChunk(
	req abcitypes.RequestApplySnapshotChunk) abcitypes.ResponseApplySnapshotChunk {
	return abcitypes.ResponseApplySnapshotChunk{}
}

func (app *BaseApplication) ListSnapshots(
	req abcitypes.RequestListSnapshots) abcitypes.ResponseListSnapshots {
	return abcitypes.ResponseListSnapshots{}
}

func (app *BaseApplication) LoadSnapshotChunk(
	req abcitypes.RequestLoadSnapshotChunk) abcitypes.ResponseLoadSnapshotChunk {
	return abcitypes.ResponseLoadSnapshotChunk{}
}

func (app *BaseApplication) OfferSnapshot(
	req abcitypes.RequestOfferSnapshot) abcitypes.ResponseOfferSnapshot {
	return abcitypes.ResponseOfferSnapshot{}
}

// SetFnGetBlockByHash sets the getter for blocks by hash
func (app *BaseApplication) SetFnGetBlockByHash(fn func(hash []byte) *tmtypes.Block) {
	app.fnGetBlockByHash = fn
}

// SetFnGetBlockByHeight sets the getter for blocks by height
func (app *BaseApplication) SetFnGetBlockByHeight(fn func(height int64) *tmtypes.Block) {
	app.fnGetBlockByHeight = fn
}

// SetFnSendTx sets the sendTx method
func (app *BaseApplication) SetFnSendTx(fn func(tx []byte) (*ctypes.ResultBroadcastTx, error)) {
	app.fnSendTx = fn
}

// SetFnGetTx sets the getTx method
func (app *BaseApplication) SetFnGetTx(fn func(height uint32, txIndex int32) (*models.SignedTx, error)) {
	app.fnGetTx = fn
}

// SetFnGetTxHash sets the getTxHash method
func (app *BaseApplication) SetFnGetTxHash(fn func(height uint32, txIndex int32) (*models.SignedTx, []byte, error)) {
	app.fnGetTxHash = fn
}

// SetFnMempoolSize sets the mempool size method method
func (app *BaseApplication) SetFnMempoolSize(fn func() int) {
	app.fnMempoolSize = fn
}

func (app *BaseApplication) SetFnBeginBlock(fn func(req abcitypes.RequestBeginBlock) abcitypes.ResponseBeginBlock) {
	app.fnBeginBlock = fn
}

func (app *BaseApplication) SetFnEndBlock(fn func(req abcitypes.RequestEndBlock) abcitypes.ResponseEndBlock) {
	app.fnEndBlock = fn
}

// SetChainID sets the app and state chainID
func (app *BaseApplication) SetChainID(chainId string) {
	app.chainID = chainId
	app.State.SetChainID(chainId)
}

<<<<<<< HEAD
func (app *BaseApplication) SetCircuitConfigTag(tag string) {
	// Update the loaded circuit of the current app transactionHandler
	if err := app.TransactionHandler.LoadZkCircuit(tag); err != nil {
		app.circuitConfigTag = circuit.DefaultCircuitConfigurationTag
		app.TransactionHandler.LoadZkCircuit(app.circuitConfigTag)
	}
=======
// Genesis returns the tendermint genesis information
func (app *BaseApplication) Genesis() *tmtypes.GenesisDoc {
	return app.genesisInfo
>>>>>>> 11aa8b97
}<|MERGE_RESOLUTION|>--- conflicted
+++ resolved
@@ -97,11 +97,8 @@
 		blockCache:         lru.NewAtomic(32),
 		dataDir:            dbpath,
 		chainID:            "test",
-<<<<<<< HEAD
 		circuitConfigTag:   circuit.DefaultCircuitConfigurationTag,
-=======
 		genesisInfo:        &tmtypes.GenesisDoc{},
->>>>>>> 11aa8b97
 	}, nil
 }
 
@@ -673,16 +670,15 @@
 	app.State.SetChainID(chainId)
 }
 
-<<<<<<< HEAD
 func (app *BaseApplication) SetCircuitConfigTag(tag string) {
 	// Update the loaded circuit of the current app transactionHandler
 	if err := app.TransactionHandler.LoadZkCircuit(tag); err != nil {
 		app.circuitConfigTag = circuit.DefaultCircuitConfigurationTag
 		app.TransactionHandler.LoadZkCircuit(app.circuitConfigTag)
 	}
-=======
+}
+
 // Genesis returns the tendermint genesis information
 func (app *BaseApplication) Genesis() *tmtypes.GenesisDoc {
 	return app.genesisInfo
->>>>>>> 11aa8b97
 }