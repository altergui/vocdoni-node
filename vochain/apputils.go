package vochain

import (
	"encoding/hex"
	"fmt"
	"math/rand"
	"strconv"

	"gitlab.com/vocdoni/go-dvote/config"
	"gitlab.com/vocdoni/go-dvote/crypto/signature"
	"gitlab.com/vocdoni/go-dvote/tree"
	"gitlab.com/vocdoni/go-dvote/types"
	"gitlab.com/vocdoni/go-dvote/util"

	amino "github.com/tendermint/go-amino"
	cfg "github.com/tendermint/tendermint/config"
	crypto25519 "github.com/tendermint/tendermint/crypto/ed25519"
	cryptoAmino "github.com/tendermint/tendermint/crypto/encoding/amino"
	"github.com/tendermint/tendermint/libs/tempfile"
	"github.com/tendermint/tendermint/p2p"
	"github.com/tendermint/tendermint/privval"
	tmtypes "github.com/tendermint/tendermint/types"
	tmtime "github.com/tendermint/tendermint/types/time"
)

<<<<<<< HEAD
// ValidateTx splits a tx into method and args parts and does some basic checks
func ValidateTx(content []byte, state *State) (interface{}, error) {
	var txType types.Tx
	err := json.Unmarshal(content, &txType)
	if err != nil || len(txType.Type) < 1 {
		return nil, fmt.Errorf("cannot extract type (%s)", err)
	}

	structType := types.ValidateType(txType.Type)

	switch structType {
	case "VoteTx":
		var voteTx types.VoteTx
		if err := json.Unmarshal(content, &voteTx); err != nil {
			return nil, fmt.Errorf("cannot parse VoteTX")
		}
		return voteTx, VoteTxCheck(voteTx, state)

	case "AdminTx":
		var adminTx types.AdminTx
		if err := json.Unmarshal(content, &adminTx); err != nil {
			return nil, fmt.Errorf("cannot parse AdminTx")
		}
		return adminTx, AdminTxCheck(adminTx, state)
	case "NewProcessTx":
		var processTx types.NewProcessTx
		if err := json.Unmarshal(content, &processTx); err != nil {
			return nil, fmt.Errorf("cannot parse NewProcessTx")
		}
		return processTx, NewProcessTxCheck(processTx, state)

	case "CancelProcessTx":
		var cancelProcessTx types.CancelProcessTx
		if err := json.Unmarshal(content, &cancelProcessTx); err != nil {
			return nil, fmt.Errorf("cannot parse CancelProcessTx")
		}
		return cancelProcessTx, CancelProcessTxCheck(cancelProcessTx, state)
	}
	return nil, fmt.Errorf("invalid type")
}

// ValidateAndDeliverTx validates a tx and executes the methods required for changing the app state
func ValidateAndDeliverTx(content []byte, state *State) ([]abcitypes.Event, error) {
	tx, err := ValidateTx(content, state)
	if err != nil {
		return nil, fmt.Errorf("transaction validation failed with error (%s)", err)
	}
	switch tx := tx.(type) {
	case types.VoteTx:
		process, _ := state.Process(tx.ProcessID, false)
		if process == nil {
			return nil, fmt.Errorf("process with id (%s) does not exist", tx.ProcessID)
		}
		vote := new(types.Vote)
		switch process.Type {
		case types.SnarkVote:
			vote.Nullifier = util.TrimHex(tx.Nullifier)
			vote.Nonce = util.TrimHex(tx.Nonce)
			vote.ProcessID = util.TrimHex(tx.ProcessID)
			vote.VotePackage = util.TrimHex(tx.VotePackage)
			vote.Proof = util.TrimHex(tx.Proof)
		case types.PollVote, types.PetitionSign, types.EncryptedPoll:
			vote.Nonce = tx.Nonce
			vote.ProcessID = tx.ProcessID
			vote.Proof = tx.Proof
			vote.VotePackage = tx.VotePackage

			voteBytes, err := json.Marshal(vote)
			if err != nil {
				return nil, fmt.Errorf("cannot marshal vote (%s)", err)
			}
			pubKey, err := signature.PubKeyFromSignature(voteBytes, tx.Signature)
			if err != nil {
				// log.Warnf("cannot extract pubKey: %s", err)
				return nil, fmt.Errorf("cannot extract public key from signature (%s)", err)
			}
			addr, err := signature.AddrFromPublicKey(pubKey)
			if err != nil {
				return nil, fmt.Errorf("cannot extract address from public key")
			}
			vote.Nonce = util.TrimHex(tx.Nonce)
			vote.VotePackage = util.TrimHex(tx.VotePackage)
			vote.Signature = util.TrimHex(tx.Signature)
			vote.Proof = util.TrimHex(tx.Proof)
			vote.ProcessID = util.TrimHex(tx.ProcessID)
			nullifier, err := GenerateNullifier(addr, vote.ProcessID)
			if err != nil {
				return nil, fmt.Errorf("cannot generate nullifier")
			}
			vote.Nullifier = nullifier
		default:
			return nil, fmt.Errorf("invalid process type")
		}
		// log.Debugf("adding vote: %+v", vote)
		return nil, state.AddVote(vote)
	case types.AdminTx:
		switch tx.Type {
		case "addOracle":
			return nil, state.AddOracle(tx.Address)
		case "removeOracle":
			return nil, state.RemoveOracle(tx.Address)
		case "addValidator":
			return nil, state.AddValidator(tx.PubKey, tx.Power)
		case "removeValidator":
			return nil, state.RemoveValidator(tx.Address)
		}
	case types.NewProcessTx:
		newProcess := &types.Process{
			EntityID:             util.TrimHex(tx.EntityID),
			EncryptionPublicKeys: tx.EncryptionPublicKeys,
			MkRoot:               util.TrimHex(tx.MkRoot),
			NumberOfBlocks:       tx.NumberOfBlocks,
			StartBlock:           tx.StartBlock,
			Type:                 tx.ProcessType,
		}
		err = state.AddProcess(newProcess, tx.ProcessID)
		if err != nil {
			return nil, err
		}
		events := []abcitypes.Event{
			{
				Type: "processCreated",
				Attributes: tmkv.Pairs{
					tmkv.Pair{
						Key:   []byte("entityId"),
						Value: []byte(newProcess.EntityID),
					},
					tmkv.Pair{
						Key:   []byte("processId"),
						Value: []byte(tx.ProcessID),
					},
				},
			},
		}
		return events, nil
	case types.CancelProcessTx:
		if err := state.CancelProcess(tx.ProcessID); err != nil {
			return nil, err
		}
	}
	return nil, fmt.Errorf("invalid type")
}

// VoteTxCheck is an abstraction of ABCI checkTx for submitting a vote
func VoteTxCheck(vote types.VoteTx, state *State) error {
	// check format
	sanitizedPID := util.TrimHex(vote.ProcessID)
	if !util.IsHexEncodedStringWithLength(sanitizedPID, types.ProcessIDsize) {
		return fmt.Errorf("malformed processId")
	}
	process, _ := state.Process(vote.ProcessID, false)
	if process == nil {
		return fmt.Errorf("process with id (%s) does not exist", vote.ProcessID)
	}
	endBlock := process.StartBlock + process.NumberOfBlocks
	// check if process is enabled
	var height int64
	header := state.Header(false)
	if header != nil {
		height = header.Height
	}
	if (height >= process.StartBlock && height <= endBlock) && !process.Canceled && !process.Paused {
		switch process.Type {
		case types.SnarkVote:
			sanitizedNullifier := util.TrimHex(vote.Nullifier)
			if !util.IsHexEncodedStringWithLength(sanitizedNullifier, types.VoteNullifierSize) {
				return fmt.Errorf("malformed nullifier")
			}
			voteID := fmt.Sprintf("%s_%s", sanitizedPID, sanitizedNullifier)
			v, _ := state.Envelope(voteID, false)
			if v != nil {
				log.Debugf("vote already exists")
				return fmt.Errorf("vote already exists")
			}
			// TODO check snark
			return nil
		case types.PollVote, types.PetitionSign, types.EncryptedPoll:
			var voteTmp types.VoteTx
			voteTmp.Nonce = vote.Nonce
			voteTmp.ProcessID = vote.ProcessID
			voteTmp.Proof = vote.Proof
			voteTmp.VotePackage = vote.VotePackage

			voteBytes, err := json.Marshal(voteTmp)
			if err != nil {
				return fmt.Errorf("cannot marshal vote (%s)", err)
			}
			// log.Debugf("executing VoteTxCheck of: %s", voteBytes)
			pubKey, err := signature.PubKeyFromSignature(voteBytes, vote.Signature)
			if err != nil {
				return fmt.Errorf("cannot extract public key from signature (%s)", err)
			}

			addr, err := signature.AddrFromPublicKey(pubKey)
			if err != nil {
				return fmt.Errorf("cannot extract address from public key")
			}
			// assign a nullifier
			nullifier, err := GenerateNullifier(addr, vote.ProcessID)
			if err != nil {
				return fmt.Errorf("cannot generate nullifier")
			}
			voteTmp.Nullifier = nullifier
			log.Debugf("generated nullifier: %s", voteTmp.Nullifier)
			// check if vote exists
			voteID := fmt.Sprintf("%s_%s", sanitizedPID, util.TrimHex(voteTmp.Nullifier))
			v, _ := state.Envelope(voteID, false)
			if v != nil {
				return fmt.Errorf("vote already exists")
			}

			// check merkle proof
			log.Debugf("extracted pubkey: %s", pubKey)
			pubKeyDec, err := hex.DecodeString(util.TrimHex(pubKey))
			if err != nil {
				return err
			}
			pubKeyHash := signature.HashPoseidon(pubKeyDec)
			if len(pubKeyHash) > 32 || len(pubKeyHash) == 0 { // TO-DO check the exact size of PoseidonHash
				return fmt.Errorf("wrong Poseidon hash size (%s)", err)
			}
			valid, err := checkMerkleProof(process.MkRoot, vote.Proof, pubKeyHash)
			if err != nil {
				return fmt.Errorf("cannot check merkle proof (%s)", err)
			}
			if !valid {
				return fmt.Errorf("proof not valid")
			}
			return nil
		default:
			return fmt.Errorf("invalid process type")
		}
	}
	return fmt.Errorf("cannot add vote, invalid blocks frame or process canceled/paused")
}

// NewProcessTxCheck is an abstraction of ABCI checkTx for creating a new process
func NewProcessTxCheck(process types.NewProcessTx, state *State) error {
	// check format
	sanitizedPID := util.TrimHex(process.ProcessID)
	if !util.IsHexEncodedStringWithLength(sanitizedPID, types.ProcessIDsize) {
		return fmt.Errorf("malformed processId")
	}
	sanitizedEID := util.TrimHex(process.EntityID)

	if !util.IsHexEncodedStringWithLength(sanitizedEID, types.EntityIDsize) &&
		!util.IsHexEncodedStringWithLength(sanitizedEID, types.EntityIDsizeV2) {
		return fmt.Errorf("malformed entityId")
	}

	// get oracles
	oracles, err := state.Oracles(false)
	if err != nil || len(oracles) == 0 {
		return fmt.Errorf("cannot check authorization against a nil or empty oracle list")
	}

	var height int64
	header := state.Header(false)
	if header != nil {
		height = header.Height
	}
	// start and endblock sanity check
	if process.StartBlock < height {
		return fmt.Errorf("cannot add process with start block lower or equal than the current tendermint height")
	}
	if process.NumberOfBlocks <= 0 {
		return fmt.Errorf("cannot add process with duration lower or equal than the current tendermint height")
	}

	sign := process.Signature
	process.Signature = ""

	processBytes, err := json.Marshal(process)
	if err != nil {
		return fmt.Errorf("cannot marshal process (%s)", err)
	}
	authorized, addr := VerifySignatureAgainstOracles(oracles, processBytes, sign)
	if !authorized {
		return fmt.Errorf("unauthorized to create a process, message: %s, recovered addr: %s", string(processBytes), addr)
	}
	// get process
	_, err = state.Process(process.ProcessID, false)
	if err == nil {
		return fmt.Errorf("process with id (%s) already exists", process.ProcessID)
	}
	// check type
	switch process.ProcessType {
	case types.SnarkVote, types.PollVote, types.PetitionSign, types.EncryptedPoll:
		// ok
	default:
		return fmt.Errorf("process type (%s) not valid", process.ProcessType)
	}
	return nil
}

// CancelProcessTxCheck is an abstraction of ABCI checkTx for canceling an existing process
func CancelProcessTxCheck(cancelProcessTx types.CancelProcessTx, state *State) error {
	// check format
	sanitizedPID := util.TrimHex(cancelProcessTx.ProcessID)
	if !util.IsHexEncodedStringWithLength(sanitizedPID, types.ProcessIDsize) {
		return fmt.Errorf("malformed processId")
	}
	// get oracles
	oracles, err := state.Oracles(false)
	if err != nil || len(oracles) == 0 {
		return fmt.Errorf("cannot check authorization against a nil or empty oracle list")
	}
	// check signature
	sign := cancelProcessTx.Signature
	cancelProcessTx.Signature = ""
	processBytes, err := json.Marshal(cancelProcessTx)
	if err != nil {
		return fmt.Errorf("cannot marshal cancel process info (%s)", err)
	}
	authorized, addr := VerifySignatureAgainstOracles(oracles, processBytes, sign)
	if !authorized {
		return fmt.Errorf("unauthorized to cancel a process, message: %s, recovered addr: %s", string(processBytes), addr)
	}
	// get process
	process, err := state.Process(sanitizedPID, false)
	if err != nil {
		return fmt.Errorf("cannot cancel the process: %s", err)
	}
	// check process not already canceled or finalized
	if process.Canceled {
		return fmt.Errorf("cannot cancel an already canceled process")
	}
	endBlock := process.StartBlock + process.NumberOfBlocks
	var height int64
	if h := state.Header(false); h != nil {
		height = h.Height
	}

	if endBlock < height {
		return fmt.Errorf("cannot cancel a finalized process")
	}
	return nil
}

// AdminTxCheck is an abstraction of ABCI checkTx for an admin transaction
func AdminTxCheck(adminTx types.AdminTx, state *State) error {
	// get oracles
	oracles, err := state.Oracles(false)
	if err != nil || len(oracles) == 0 {
		return fmt.Errorf("cannot check authorization against a nil or empty oracle list")
	}
	sign := adminTx.Signature
	adminTx.Signature = ""
	adminTxBytes, err := json.Marshal(adminTx)
	if err != nil {
		return fmt.Errorf("cannot marshal adminTx (%s)", err)
	}
	authorized, addr := VerifySignatureAgainstOracles(oracles, adminTxBytes, sign)
	if !authorized {
		return fmt.Errorf("unauthorized to perform an adminTx, address: %s, message: %s", addr, string(adminTxBytes))
	}
	return nil
}

=======
>>>>>>> 5a8ab609
// hexproof is the hexadecimal a string. leafData is the claim data in byte format
func checkMerkleProof(rootHash, hexproof string, leafData []byte) (bool, error) {
	return tree.CheckProof(rootHash, hexproof, leafData, []byte{})
}

// VerifySignatureAgainstOracles verifies that a signature match with one of the oracles
func verifySignatureAgainstOracles(oracles []string, message []byte, signHex string) (bool, string, error) {
	signKeys := signature.SignKeys{}
	for _, oracle := range oracles {
		if err := signKeys.AddAuthKey(oracle); err != nil {
			return false, "", err
		}
	}
	return signKeys.VerifySender(message, signHex)
}

// GenerateNullifier generates the nullifier of a vote (hash(address+processId))
func GenerateNullifier(address, processID string) (string, error) {
	var err error
	addrBytes, err := hex.DecodeString(address)
	if err != nil {
		return "", err
	}
	pidBytes, err := hex.DecodeString(processID)
	if err != nil {
		return "", err
	}
	return fmt.Sprintf("%x", signature.HashRaw([]byte(fmt.Sprintf("%s%s", addrBytes, pidBytes)))), nil
}

// NewPrivateValidator returns a tendermint file private validator (key and state)
// if tmPrivKey not specified, uses the existing one or generates a new one
func NewPrivateValidator(tmPrivKey string, tconfig *cfg.Config) (*privval.FilePV, error) {
	pv := privval.LoadOrGenFilePV(
		tconfig.PrivValidatorKeyFile(),
		tconfig.PrivValidatorStateFile(),
	)
	if len(tmPrivKey) > 0 {
		var privKey crypto25519.PrivKeyEd25519
		keyBytes, err := hex.DecodeString(util.TrimHex(tmPrivKey))
		if err != nil {
			return nil, fmt.Errorf("cannot decode private key: (%s)", err)
		}
		if n := copy(privKey[:], keyBytes[:]); n != 64 {
			return nil, fmt.Errorf("incorrect private key lenght (got %d, need 64)", n)
		}
		pv.Key.Address = privKey.PubKey().Address()
		pv.Key.PrivKey = privKey
		pv.Key.PubKey = privKey.PubKey()
	}
	return pv, nil
}

// NewNodeKey returns a tendermint node key
// if tmPrivKey not specified, uses the existing one or generates a new one
func NewNodeKey(tmPrivKey string, tconfig *cfg.Config) (*p2p.NodeKey, error) {
	nodeKey, err := p2p.LoadOrGenNodeKey(tconfig.NodeKeyFile())
	if err != nil {
		return nil, fmt.Errorf("failed to load node's key: (%s)", err)
	}
	if len(tmPrivKey) > 0 {
		var privKey crypto25519.PrivKeyEd25519
		keyBytes, err := hex.DecodeString(util.TrimHex(tmPrivKey))
		if err != nil {
			return nil, fmt.Errorf("cannot decode private key: (%s)", err)
		}
		if n := copy(privKey[:], keyBytes[:]); n != 64 {
			return nil, fmt.Errorf("incorrect private key lenght (got %d, need 64)", n)
		}
		nodeKey.PrivKey = privKey
	}
	return nodeKey, nil
}

// NodeKeySave save a p2p node key on disk
func NodeKeySave(filePath string, nodeKey *p2p.NodeKey) error {
	outFile := filePath
	if outFile == "" {
		return fmt.Errorf("cannot save NodeKey key: filePath not set")
	}

	aminoPrivKey, _, err := HexKeyToAmino(fmt.Sprintf("%x", nodeKey.PrivKey))
	if err != nil {
		return err
	}
	err = tempfile.WriteFileAtomic(outFile, []byte(fmt.Sprintf(`{"priv_key":{"type":"tendermint/PrivKeyEd25519","value":"%s"}}`, aminoPrivKey)), 0600)
	if err != nil {
		return err
	}
	return nil
}

// NewGenesis creates a new genesis and return its bytes
func NewGenesis(cfg *config.VochainCfg, chainID string, consensusParams *tmtypes.ConsensusParams, validators []privval.FilePV, oracles []string) ([]byte, error) {
	// default consensus params
	appState := new(types.GenesisAppState)
	appState.Validators = make([]tmtypes.GenesisValidator, len(validators))
	for idx, val := range validators {
		appState.Validators[idx] = tmtypes.GenesisValidator{
			Address: val.GetAddress(),
			PubKey:  val.GetPubKey(),
			Power:   10,
			Name:    strconv.Itoa(rand.Int()),
		}
	}

	appState.Oracles = oracles
	cdc := amino.NewCodec()
	cryptoAmino.RegisterAmino(cdc)

	appStateBytes, err := cdc.MarshalJSON(appState)
	if err != nil {
		return []byte{}, err
	}
	genDoc := tmtypes.GenesisDoc{
		ChainID:         chainID,
		GenesisTime:     tmtime.Now(),
		ConsensusParams: consensusParams,
		Validators:      appState.Validators,
		AppState:        appStateBytes,
	}

	genBytes, err := cdc.MarshalJSON(genDoc)
	if err != nil {
		return []byte{}, err
	}

	return genBytes, nil
}<|MERGE_RESOLUTION|>--- conflicted
+++ resolved
@@ -23,368 +23,6 @@
 	tmtime "github.com/tendermint/tendermint/types/time"
 )
 
-<<<<<<< HEAD
-// ValidateTx splits a tx into method and args parts and does some basic checks
-func ValidateTx(content []byte, state *State) (interface{}, error) {
-	var txType types.Tx
-	err := json.Unmarshal(content, &txType)
-	if err != nil || len(txType.Type) < 1 {
-		return nil, fmt.Errorf("cannot extract type (%s)", err)
-	}
-
-	structType := types.ValidateType(txType.Type)
-
-	switch structType {
-	case "VoteTx":
-		var voteTx types.VoteTx
-		if err := json.Unmarshal(content, &voteTx); err != nil {
-			return nil, fmt.Errorf("cannot parse VoteTX")
-		}
-		return voteTx, VoteTxCheck(voteTx, state)
-
-	case "AdminTx":
-		var adminTx types.AdminTx
-		if err := json.Unmarshal(content, &adminTx); err != nil {
-			return nil, fmt.Errorf("cannot parse AdminTx")
-		}
-		return adminTx, AdminTxCheck(adminTx, state)
-	case "NewProcessTx":
-		var processTx types.NewProcessTx
-		if err := json.Unmarshal(content, &processTx); err != nil {
-			return nil, fmt.Errorf("cannot parse NewProcessTx")
-		}
-		return processTx, NewProcessTxCheck(processTx, state)
-
-	case "CancelProcessTx":
-		var cancelProcessTx types.CancelProcessTx
-		if err := json.Unmarshal(content, &cancelProcessTx); err != nil {
-			return nil, fmt.Errorf("cannot parse CancelProcessTx")
-		}
-		return cancelProcessTx, CancelProcessTxCheck(cancelProcessTx, state)
-	}
-	return nil, fmt.Errorf("invalid type")
-}
-
-// ValidateAndDeliverTx validates a tx and executes the methods required for changing the app state
-func ValidateAndDeliverTx(content []byte, state *State) ([]abcitypes.Event, error) {
-	tx, err := ValidateTx(content, state)
-	if err != nil {
-		return nil, fmt.Errorf("transaction validation failed with error (%s)", err)
-	}
-	switch tx := tx.(type) {
-	case types.VoteTx:
-		process, _ := state.Process(tx.ProcessID, false)
-		if process == nil {
-			return nil, fmt.Errorf("process with id (%s) does not exist", tx.ProcessID)
-		}
-		vote := new(types.Vote)
-		switch process.Type {
-		case types.SnarkVote:
-			vote.Nullifier = util.TrimHex(tx.Nullifier)
-			vote.Nonce = util.TrimHex(tx.Nonce)
-			vote.ProcessID = util.TrimHex(tx.ProcessID)
-			vote.VotePackage = util.TrimHex(tx.VotePackage)
-			vote.Proof = util.TrimHex(tx.Proof)
-		case types.PollVote, types.PetitionSign, types.EncryptedPoll:
-			vote.Nonce = tx.Nonce
-			vote.ProcessID = tx.ProcessID
-			vote.Proof = tx.Proof
-			vote.VotePackage = tx.VotePackage
-
-			voteBytes, err := json.Marshal(vote)
-			if err != nil {
-				return nil, fmt.Errorf("cannot marshal vote (%s)", err)
-			}
-			pubKey, err := signature.PubKeyFromSignature(voteBytes, tx.Signature)
-			if err != nil {
-				// log.Warnf("cannot extract pubKey: %s", err)
-				return nil, fmt.Errorf("cannot extract public key from signature (%s)", err)
-			}
-			addr, err := signature.AddrFromPublicKey(pubKey)
-			if err != nil {
-				return nil, fmt.Errorf("cannot extract address from public key")
-			}
-			vote.Nonce = util.TrimHex(tx.Nonce)
-			vote.VotePackage = util.TrimHex(tx.VotePackage)
-			vote.Signature = util.TrimHex(tx.Signature)
-			vote.Proof = util.TrimHex(tx.Proof)
-			vote.ProcessID = util.TrimHex(tx.ProcessID)
-			nullifier, err := GenerateNullifier(addr, vote.ProcessID)
-			if err != nil {
-				return nil, fmt.Errorf("cannot generate nullifier")
-			}
-			vote.Nullifier = nullifier
-		default:
-			return nil, fmt.Errorf("invalid process type")
-		}
-		// log.Debugf("adding vote: %+v", vote)
-		return nil, state.AddVote(vote)
-	case types.AdminTx:
-		switch tx.Type {
-		case "addOracle":
-			return nil, state.AddOracle(tx.Address)
-		case "removeOracle":
-			return nil, state.RemoveOracle(tx.Address)
-		case "addValidator":
-			return nil, state.AddValidator(tx.PubKey, tx.Power)
-		case "removeValidator":
-			return nil, state.RemoveValidator(tx.Address)
-		}
-	case types.NewProcessTx:
-		newProcess := &types.Process{
-			EntityID:             util.TrimHex(tx.EntityID),
-			EncryptionPublicKeys: tx.EncryptionPublicKeys,
-			MkRoot:               util.TrimHex(tx.MkRoot),
-			NumberOfBlocks:       tx.NumberOfBlocks,
-			StartBlock:           tx.StartBlock,
-			Type:                 tx.ProcessType,
-		}
-		err = state.AddProcess(newProcess, tx.ProcessID)
-		if err != nil {
-			return nil, err
-		}
-		events := []abcitypes.Event{
-			{
-				Type: "processCreated",
-				Attributes: tmkv.Pairs{
-					tmkv.Pair{
-						Key:   []byte("entityId"),
-						Value: []byte(newProcess.EntityID),
-					},
-					tmkv.Pair{
-						Key:   []byte("processId"),
-						Value: []byte(tx.ProcessID),
-					},
-				},
-			},
-		}
-		return events, nil
-	case types.CancelProcessTx:
-		if err := state.CancelProcess(tx.ProcessID); err != nil {
-			return nil, err
-		}
-	}
-	return nil, fmt.Errorf("invalid type")
-}
-
-// VoteTxCheck is an abstraction of ABCI checkTx for submitting a vote
-func VoteTxCheck(vote types.VoteTx, state *State) error {
-	// check format
-	sanitizedPID := util.TrimHex(vote.ProcessID)
-	if !util.IsHexEncodedStringWithLength(sanitizedPID, types.ProcessIDsize) {
-		return fmt.Errorf("malformed processId")
-	}
-	process, _ := state.Process(vote.ProcessID, false)
-	if process == nil {
-		return fmt.Errorf("process with id (%s) does not exist", vote.ProcessID)
-	}
-	endBlock := process.StartBlock + process.NumberOfBlocks
-	// check if process is enabled
-	var height int64
-	header := state.Header(false)
-	if header != nil {
-		height = header.Height
-	}
-	if (height >= process.StartBlock && height <= endBlock) && !process.Canceled && !process.Paused {
-		switch process.Type {
-		case types.SnarkVote:
-			sanitizedNullifier := util.TrimHex(vote.Nullifier)
-			if !util.IsHexEncodedStringWithLength(sanitizedNullifier, types.VoteNullifierSize) {
-				return fmt.Errorf("malformed nullifier")
-			}
-			voteID := fmt.Sprintf("%s_%s", sanitizedPID, sanitizedNullifier)
-			v, _ := state.Envelope(voteID, false)
-			if v != nil {
-				log.Debugf("vote already exists")
-				return fmt.Errorf("vote already exists")
-			}
-			// TODO check snark
-			return nil
-		case types.PollVote, types.PetitionSign, types.EncryptedPoll:
-			var voteTmp types.VoteTx
-			voteTmp.Nonce = vote.Nonce
-			voteTmp.ProcessID = vote.ProcessID
-			voteTmp.Proof = vote.Proof
-			voteTmp.VotePackage = vote.VotePackage
-
-			voteBytes, err := json.Marshal(voteTmp)
-			if err != nil {
-				return fmt.Errorf("cannot marshal vote (%s)", err)
-			}
-			// log.Debugf("executing VoteTxCheck of: %s", voteBytes)
-			pubKey, err := signature.PubKeyFromSignature(voteBytes, vote.Signature)
-			if err != nil {
-				return fmt.Errorf("cannot extract public key from signature (%s)", err)
-			}
-
-			addr, err := signature.AddrFromPublicKey(pubKey)
-			if err != nil {
-				return fmt.Errorf("cannot extract address from public key")
-			}
-			// assign a nullifier
-			nullifier, err := GenerateNullifier(addr, vote.ProcessID)
-			if err != nil {
-				return fmt.Errorf("cannot generate nullifier")
-			}
-			voteTmp.Nullifier = nullifier
-			log.Debugf("generated nullifier: %s", voteTmp.Nullifier)
-			// check if vote exists
-			voteID := fmt.Sprintf("%s_%s", sanitizedPID, util.TrimHex(voteTmp.Nullifier))
-			v, _ := state.Envelope(voteID, false)
-			if v != nil {
-				return fmt.Errorf("vote already exists")
-			}
-
-			// check merkle proof
-			log.Debugf("extracted pubkey: %s", pubKey)
-			pubKeyDec, err := hex.DecodeString(util.TrimHex(pubKey))
-			if err != nil {
-				return err
-			}
-			pubKeyHash := signature.HashPoseidon(pubKeyDec)
-			if len(pubKeyHash) > 32 || len(pubKeyHash) == 0 { // TO-DO check the exact size of PoseidonHash
-				return fmt.Errorf("wrong Poseidon hash size (%s)", err)
-			}
-			valid, err := checkMerkleProof(process.MkRoot, vote.Proof, pubKeyHash)
-			if err != nil {
-				return fmt.Errorf("cannot check merkle proof (%s)", err)
-			}
-			if !valid {
-				return fmt.Errorf("proof not valid")
-			}
-			return nil
-		default:
-			return fmt.Errorf("invalid process type")
-		}
-	}
-	return fmt.Errorf("cannot add vote, invalid blocks frame or process canceled/paused")
-}
-
-// NewProcessTxCheck is an abstraction of ABCI checkTx for creating a new process
-func NewProcessTxCheck(process types.NewProcessTx, state *State) error {
-	// check format
-	sanitizedPID := util.TrimHex(process.ProcessID)
-	if !util.IsHexEncodedStringWithLength(sanitizedPID, types.ProcessIDsize) {
-		return fmt.Errorf("malformed processId")
-	}
-	sanitizedEID := util.TrimHex(process.EntityID)
-
-	if !util.IsHexEncodedStringWithLength(sanitizedEID, types.EntityIDsize) &&
-		!util.IsHexEncodedStringWithLength(sanitizedEID, types.EntityIDsizeV2) {
-		return fmt.Errorf("malformed entityId")
-	}
-
-	// get oracles
-	oracles, err := state.Oracles(false)
-	if err != nil || len(oracles) == 0 {
-		return fmt.Errorf("cannot check authorization against a nil or empty oracle list")
-	}
-
-	var height int64
-	header := state.Header(false)
-	if header != nil {
-		height = header.Height
-	}
-	// start and endblock sanity check
-	if process.StartBlock < height {
-		return fmt.Errorf("cannot add process with start block lower or equal than the current tendermint height")
-	}
-	if process.NumberOfBlocks <= 0 {
-		return fmt.Errorf("cannot add process with duration lower or equal than the current tendermint height")
-	}
-
-	sign := process.Signature
-	process.Signature = ""
-
-	processBytes, err := json.Marshal(process)
-	if err != nil {
-		return fmt.Errorf("cannot marshal process (%s)", err)
-	}
-	authorized, addr := VerifySignatureAgainstOracles(oracles, processBytes, sign)
-	if !authorized {
-		return fmt.Errorf("unauthorized to create a process, message: %s, recovered addr: %s", string(processBytes), addr)
-	}
-	// get process
-	_, err = state.Process(process.ProcessID, false)
-	if err == nil {
-		return fmt.Errorf("process with id (%s) already exists", process.ProcessID)
-	}
-	// check type
-	switch process.ProcessType {
-	case types.SnarkVote, types.PollVote, types.PetitionSign, types.EncryptedPoll:
-		// ok
-	default:
-		return fmt.Errorf("process type (%s) not valid", process.ProcessType)
-	}
-	return nil
-}
-
-// CancelProcessTxCheck is an abstraction of ABCI checkTx for canceling an existing process
-func CancelProcessTxCheck(cancelProcessTx types.CancelProcessTx, state *State) error {
-	// check format
-	sanitizedPID := util.TrimHex(cancelProcessTx.ProcessID)
-	if !util.IsHexEncodedStringWithLength(sanitizedPID, types.ProcessIDsize) {
-		return fmt.Errorf("malformed processId")
-	}
-	// get oracles
-	oracles, err := state.Oracles(false)
-	if err != nil || len(oracles) == 0 {
-		return fmt.Errorf("cannot check authorization against a nil or empty oracle list")
-	}
-	// check signature
-	sign := cancelProcessTx.Signature
-	cancelProcessTx.Signature = ""
-	processBytes, err := json.Marshal(cancelProcessTx)
-	if err != nil {
-		return fmt.Errorf("cannot marshal cancel process info (%s)", err)
-	}
-	authorized, addr := VerifySignatureAgainstOracles(oracles, processBytes, sign)
-	if !authorized {
-		return fmt.Errorf("unauthorized to cancel a process, message: %s, recovered addr: %s", string(processBytes), addr)
-	}
-	// get process
-	process, err := state.Process(sanitizedPID, false)
-	if err != nil {
-		return fmt.Errorf("cannot cancel the process: %s", err)
-	}
-	// check process not already canceled or finalized
-	if process.Canceled {
-		return fmt.Errorf("cannot cancel an already canceled process")
-	}
-	endBlock := process.StartBlock + process.NumberOfBlocks
-	var height int64
-	if h := state.Header(false); h != nil {
-		height = h.Height
-	}
-
-	if endBlock < height {
-		return fmt.Errorf("cannot cancel a finalized process")
-	}
-	return nil
-}
-
-// AdminTxCheck is an abstraction of ABCI checkTx for an admin transaction
-func AdminTxCheck(adminTx types.AdminTx, state *State) error {
-	// get oracles
-	oracles, err := state.Oracles(false)
-	if err != nil || len(oracles) == 0 {
-		return fmt.Errorf("cannot check authorization against a nil or empty oracle list")
-	}
-	sign := adminTx.Signature
-	adminTx.Signature = ""
-	adminTxBytes, err := json.Marshal(adminTx)
-	if err != nil {
-		return fmt.Errorf("cannot marshal adminTx (%s)", err)
-	}
-	authorized, addr := VerifySignatureAgainstOracles(oracles, adminTxBytes, sign)
-	if !authorized {
-		return fmt.Errorf("unauthorized to perform an adminTx, address: %s, message: %s", addr, string(adminTxBytes))
-	}
-	return nil
-}
-
-=======
->>>>>>> 5a8ab609
 // hexproof is the hexadecimal a string. leafData is the claim data in byte format
 func checkMerkleProof(rootHash, hexproof string, leafData []byte) (bool, error) {
 	return tree.CheckProof(rootHash, hexproof, leafData, []byte{})
