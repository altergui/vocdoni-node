package main

import (
	"bytes"
	"encoding/gob"
	"flag"
	"fmt"
	"os"
	"time"

	"github.com/vocdoni/go-dvote/batch"
	"github.com/vocdoni/go-dvote/data"
	"github.com/vocdoni/go-dvote/db"
	"github.com/vocdoni/go-dvote/net"
	"github.com/vocdoni/go-dvote/types"
)

var dbPath = "~/.dvote/relay.db"
var batchSeconds = 10 //seconds
var batchSize = 3     //packets

var err error
var batchTimer *time.Ticker
var batchSignal chan bool
var signal bool
var transportType net.TransportID
var storageType data.StorageID

func main() {

	db, err := db.NewLevelDbStorage(dbPath, false)
	if err != nil {
		panic(err)
	}
	defer db.Close()

	batch.Setup(db)

	//gather transport type flag
	var transportIDString string
<<<<<<< HEAD
	flag.StringVar(&transportIDString, "transport", "PSS", "Transport must be one of: PubSub, PSS, HTTP")
=======
	var storageIDString string
	flag.StringVar(&transportIDString, "transport", "PSS", "Transport must be one of: PSS, PubSub")
	flag.StringVar(&storageIDString, "storage", "BZZ", "Transport must be one of: BZZ, IPFS")
>>>>>>> 220f32ca
	flag.Parse()

	transportType = net.TransportIDFromString(transportIDString)
	storageType = data.StorageIDFromString(storageIDString)

	batchTimer = time.NewTicker(time.Second * time.Duration(batchSeconds))
	batchSignal = make(chan bool)

	batch.BatchSignal = batchSignal
	batch.BatchSize = batchSize

	fmt.Println("Entering main loop")
<<<<<<< HEAD
	transport, err := net.InitDefault(transportType)
	listenerOutput := make(chan types.Message, 10)
	listenerErrors := make(chan error)
=======
	transport, err := net.Init(transportType)
	storage, err := data.Init(storageType)
>>>>>>> 220f32ca
	if err != nil {
		os.Exit(1)
	}

<<<<<<< HEAD
	go transport.Listen(listenerOutput, listenerErrors)
	go batch.Recieve(listenerOutput)
=======
	go transport.Listen()
>>>>>>> 220f32ca
	for {
		select {
		case <-batchTimer.C:
			fmt.Println("Timer triggered")
			//			fmt.Println(batch.Create())
			//replace with chain link
		case signal := <-batchSignal:
			if signal == true {
				fmt.Println("Signal triggered")
				ns, bs := batch.Fetch()
				buf := &bytes.Buffer{}
				gob.NewEncoder(buf).Encode(bs)
				bb := buf.Bytes()
				cid := storage.Publish(bb)
				fmt.Printf("Batch published at: %s \n", cid)
				// add to chain
				// announce to pubsub
				//fmt.Println("Nullifiers:")
				//fmt.Println(n)
				//fmt.Println("Batch:")
				//fmt.Println(b)
				batch.Compact(ns)
			}
		case listenError := <-listenerErrors:
			fmt.Println(listenError)
		default:
			continue
		}
	}
}<|MERGE_RESOLUTION|>--- conflicted
+++ resolved
@@ -38,13 +38,9 @@
 
 	//gather transport type flag
 	var transportIDString string
-<<<<<<< HEAD
-	flag.StringVar(&transportIDString, "transport", "PSS", "Transport must be one of: PubSub, PSS, HTTP")
-=======
 	var storageIDString string
 	flag.StringVar(&transportIDString, "transport", "PSS", "Transport must be one of: PSS, PubSub")
 	flag.StringVar(&storageIDString, "storage", "BZZ", "Transport must be one of: BZZ, IPFS")
->>>>>>> 220f32ca
 	flag.Parse()
 
 	transportType = net.TransportIDFromString(transportIDString)
@@ -56,25 +52,19 @@
 	batch.BatchSignal = batchSignal
 	batch.BatchSize = batchSize
 
-	fmt.Println("Entering main loop")
-<<<<<<< HEAD
-	transport, err := net.InitDefault(transportType)
 	listenerOutput := make(chan types.Message, 10)
 	listenerErrors := make(chan error)
-=======
-	transport, err := net.Init(transportType)
-	storage, err := data.Init(storageType)
->>>>>>> 220f32ca
+
+	transport, err := net.InitDefault(transportType)
+	storage, err := data.InitDefault(storageType)
 	if err != nil {
 		os.Exit(1)
 	}
 
-<<<<<<< HEAD
 	go transport.Listen(listenerOutput, listenerErrors)
 	go batch.Recieve(listenerOutput)
-=======
-	go transport.Listen()
->>>>>>> 220f32ca
+
+	fmt.Println("Entering main loop")
 	for {
 		select {
 		case <-batchTimer.C:
