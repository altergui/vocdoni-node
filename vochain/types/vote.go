--- conflicted
+++ resolved
@@ -11,11 +11,7 @@
 	// Nullifier is the hash of the private key
 	Nullifier string `json:"nullifier"`
 	// VotePackage base64 encoded vote content
-<<<<<<< HEAD
-	VotePackage string `json:"votePackage"`
-=======
 	VotePackage string `json:"vote-package"`
->>>>>>> e807daf6
 	// Nonce unique number per vote attempt, so that replay attacks can't reuse this payload
 	Nonce string `json:"nonce"`
 	// Signature sign( JSON.stringify( { nonce, processId, proof, 'vote-package' } ), privateKey )
