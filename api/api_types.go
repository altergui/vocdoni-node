package api

import (
	"fmt"
	"time"

	"github.com/google/uuid"
	"go.vocdoni.io/dvote/types"
	"go.vocdoni.io/proto/build/go/models"
	"google.golang.org/protobuf/encoding/protojson"
)

type Organization struct {
	OrganizationID types.HexBytes      `json:"organizationID,omitempty"`
	Elections      []*ElectionSummary  `json:"elections,omitempty"`
	Organizations  []*OrganizationList `json:"organizations,omitempty"`
	Count          *uint64             `json:"count,omitempty"`
}

type OrganizationList struct {
	OrganizationID types.HexBytes `json:"organizationID"`
	ElectionCount  uint64         `json:"electionCount"`
}

type ElectionSummary struct {
	ElectionID   types.HexBytes    `json:"electionId"`
	Status       string            `json:"status"`
	StartDate    time.Time         `json:"startDate"`
	EndDate      time.Time         `json:"endDate"`
	VoteCount    uint64            `json:"voteCount"`
	FinalResults bool              `json:"finalResults"`
	Results      [][]*types.BigInt `json:"result,omitempty"`
}

// ElectionResults is the struct used to wrap the results of an election
type ElectionResults struct {
	// ABIEncoded is the abi encoded election results
	ABIEncoded string `json:"abiEncoded"`
	// CensusRoot is the root of the census tree
	CensusRoot types.HexBytes `json:"censusRoot"`
	// ElectionID is the ID of the election
	ElectionID types.HexBytes `json:"electionId"`
	// OrganizationID is the ID of the organization that created the election
	OrganizationID types.HexBytes `json:"organizationId"`
	// Results is the list of votes
	Results [][]*types.BigInt `json:"results"`
	// SourceContractAddress is the address of the smart contract containing the census
	SourceContractAddress types.HexBytes `json:"sourceContractAddress,omitempty"`
}

type Election struct {
	ElectionSummary
	Census       *ElectionCensus   `json:"census,omitempty"`
	MetadataURL  string            `json:"metadataURL"`
	CreationTime time.Time         `json:"creationTime"`
	PublicKeys   []Key             `json:"publicKeys,omitempty"`
	PrivateKeys  []Key             `json:"privateKeys,omitempty"`
	VoteMode     VoteMode          `json:"voteMode,omitempty"`
	ElectionMode ElectionMode      `json:"electionMode,omitempty"`
	TallyMode    TallyMode         `json:"tallyMode,omitempty"`
	Metadata     *ElectionMetadata `json:"metadata,omitempty"`
}

type ElectionCensus struct {
	CensusOrigin           string         `json:"censusOrigin"`
	CensusRoot             types.HexBytes `json:"censusRoot"`
	PostRegisterCensusRoot types.HexBytes `json:"postRegisterCensusRoot"`
	CensusURL              string         `json:"censusURL"`
}

type ElectionCreate struct {
	TxPayload   []byte         `json:"txPayload,omitempty"`
	Metadata    []byte         `json:"metadata,omitempty"`
	TxHash      types.HexBytes `json:"txHash"`
	ElectionID  types.HexBytes `json:"electionID"`
	MetadataURL string         `json:"metadataURL"`
}

type ElectionDescription struct {
	Title        LanguageString        `json:"title"`
	Description  LanguageString        `json:"description"`
	Header       string                `json:"header"`
	StreamURI    string                `json:"streamUri"`
	StartDate    time.Time             `json:"startDate,omitempty"`
	EndDate      time.Time             `json:"endDate"`
	VoteType     VoteType              `json:"voteType"`
	ElectionType ElectionType          `json:"electionType"`
	Questions    []Question            `json:"questions"`
	Census       CensusTypeDescription `json:"census"`
}

type Key struct {
	Index int            `json:"index"`
	Key   types.HexBytes `json:"key"`
}

type Vote struct {
	TxPayload            []byte         `json:"txPayload,omitempty"`
	TxHash               types.HexBytes `json:"txHash,omitempty"`
	VoteID               types.HexBytes `json:"voteID,omitempty"`
	EncryptionKeyIndexes []uint32       `json:"encryptionKeys,omitempty"`
	VotePackage          string         `json:"package,omitempty"`
	VoteWeight           string         `json:"weight,omitempty"`
	VoteNumber           *uint32        `json:"number,omitempty"`
	ElectionID           types.HexBytes `json:"electionID,omitempty"`
	VoterID              types.HexBytes `json:"voterID,omitempty"`
	BlockHeight          uint32         `json:"blockHeight,omitempty"`
	TransactionIndex     *int32         `json:"transactionIndex,omitempty"`
	OverwriteCount       *uint32        `json:"overwriteCount,omitempty"`
}

type CensusTypeDescription struct {
	Type      string         `json:"type"`
	URL       string         `json:"url,omitempty"`
	PublicKey types.HexBytes `json:"publicKey,omitempty"`
	RootHash  types.HexBytes `json:"rootHash,omitempty"`
}

type CensusParticipants struct {
	Participants []CensusParticipant `json:"participants"`
}

type CensusParticipant struct {
	Key    types.HexBytes `json:"key"`
	Weight *types.BigInt  `json:"weight"`
}

type VoteType struct {
	UniqueChoices     bool `json:"uniqueChoices"`
	MaxVoteOverwrites int  `json:"maxVoteOverwrites"`
	CostFromWeight    bool `json:"costFromWeight"`
	CostExponent      int  `json:"costExponent"`
	MaxCount          int  `json:"maxCount"`
	MaxValue          int  `json:"maxValue"`
}

type ElectionType struct {
	Autostart         bool `json:"autostart"`
	Interruptible     bool `json:"interruptible"`
	DynamicCensus     bool `json:"dynamicCensus"`
	SecretUntilTheEnd bool `json:"secretUntilTheEnd"`
	Anonymous         bool `json:"anonymous"`
}

type Transaction struct {
	Payload   []byte            `json:"payload,omitempty"`
	Hash      types.HexBytes    `json:"hash,omitempty"`
	Response  []byte            `json:"response,omitempty"`
	Code      *uint32           `json:"code,omitempty"`
	Costs     map[string]uint64 `json:"costs,omitempty"`
	Address   types.HexBytes    `json:"address,omitempty"`
	ProcessID types.HexBytes    `json:"processId,omitempty"`
}

type TransactionReference struct {
	Height uint32 `json:"blockHeight"`
	Index  uint32 `json:"transactionIndex"`
}

type ChainInfo struct {
<<<<<<< HEAD
	ID                      string    `json:"chainId,omitempty"`
	BlockTime               *[5]int32 `json:"blockTime,omitempty"`
	ElectionCount           *uint64   `json:"electionCount,omitempty"`
	Height                  *uint32   `json:"height,omitempty"`
	Timestamp               *int64    `json:"blockTimestamp,omitempty"`
	TransactionCount        *uint64   `json:"transactionCount,omitempty"`
	CircuitConfigurationTag string    `json:"cicuitConfigurationTag,omitempty"`
=======
	ID               string    `json:"chainId"`
	BlockTime        [5]int32  `json:"blockTime"`
	ElectionCount    uint64    `json:"electionCount"`
	GenesisTime      time.Time `json:"genesisTime"`
	Height           uint32    `json:"height"`
	Syncing          bool      `json:"syncing"`
	Timestamp        int64     `json:"blockTimestamp"`
	TransactionCount uint64    `json:"transactionCount"`
	ValidatorCount   uint32    `json:"validatorCount"`
	VoteCount        uint64    `json:"voteCount"`
>>>>>>> 11aa8b97
}

type Account struct {
	Address       types.HexBytes   `json:"address"`
	Nonce         uint32           `json:"nonce"`
	Balance       uint64           `json:"balance"`
	ElectionIndex uint32           `json:"electionIndex"`
	InfoURL       string           `json:"infoURL,omitempty"`
	Token         *uuid.UUID       `json:"token,omitempty"`
	Metadata      *AccountMetadata `json:"metadata,omitempty"`
}

type AccountSet struct {
	TxPayload   []byte         `json:"txPayload,omitempty"`
	Metadata    []byte         `json:"metadata,omitempty"`
	TxHash      types.HexBytes `json:"txHash"`
	MetadataURL string         `json:"metadataURL"`
}

type Census struct {
	CensusID types.HexBytes `json:"censusID,omitempty"`
	Type     string         `json:"type,omitempty"`
	Root     types.HexBytes `json:"root,omitempty"`
	Weight   *types.BigInt  `json:"weight,omitempty"`
	Key      types.HexBytes `json:"key,omitempty"`
	Proof    types.HexBytes `json:"proof,omitempty"`
	Value    types.HexBytes `json:"value,omitempty"`
	Size     uint64         `json:"size,omitempty"`
	Valid    bool           `json:"valid,omitempty"`
	URI      string         `json:"uri,omitempty"`
	Siblings []string       `json:"siblings,omitempty"`
}

type File struct {
	Payload []byte `json:"payload,omitempty"`
	CID     string `json:"cid,omitempty"`
}

type ValidatorList struct {
	Validators []Validator `json:"validators"`
}
type Validator struct {
	Power   uint64         `json:"power"`
	PubKey  types.HexBytes `json:"pubKey"`
	Address types.HexBytes `json:"address"`
	Name    string         `json:"name"`
}

// Protobuf wrappers

type VoteMode struct {
	*models.EnvelopeType
}

func (v VoteMode) MarshalJSON() ([]byte, error) {
	m := protojson.MarshalOptions{EmitUnpopulated: true, UseEnumNumbers: false}
	return m.Marshal(&v)
}

type ElectionMode struct {
	*models.ProcessMode
}

func (e ElectionMode) MarshalJSON() ([]byte, error) {
	m := protojson.MarshalOptions{EmitUnpopulated: true, UseEnumNumbers: false}
	return m.Marshal(&e)
}

type TallyMode struct {
	*models.ProcessVoteOptions
}

func (t TallyMode) MarshalJSON() ([]byte, error) {
	m := protojson.MarshalOptions{EmitUnpopulated: true, UseEnumNumbers: false}
	return m.Marshal(&t)
}

func CensusTypeToOrigin(ctype CensusTypeDescription) (models.CensusOrigin, []byte, error) {
	var origin models.CensusOrigin
	var root []byte
	switch ctype.Type {
	case CensusTypeCSP:
		origin = models.CensusOrigin_OFF_CHAIN_CA
		root = ctype.PublicKey
	case CensusTypeWeighted, CensusTypeZKWeighted:
		origin = models.CensusOrigin_OFF_CHAIN_TREE_WEIGHTED
		root = ctype.RootHash
	case CensusTypeZK:
		origin = models.CensusOrigin_OFF_CHAIN_TREE
		root = ctype.RootHash
	default:
		return 0, nil, fmt.Errorf("census type %q is unknown", ctype)
	}
	if root == nil {
		return 0, nil, fmt.Errorf("census root is not correctyl specified")
	}
	return origin, root, nil
}<|MERGE_RESOLUTION|>--- conflicted
+++ resolved
@@ -158,26 +158,17 @@
 }
 
 type ChainInfo struct {
-<<<<<<< HEAD
-	ID                      string    `json:"chainId,omitempty"`
-	BlockTime               *[5]int32 `json:"blockTime,omitempty"`
-	ElectionCount           *uint64   `json:"electionCount,omitempty"`
-	Height                  *uint32   `json:"height,omitempty"`
-	Timestamp               *int64    `json:"blockTimestamp,omitempty"`
-	TransactionCount        *uint64   `json:"transactionCount,omitempty"`
+	ID                      string    `json:"chainId"`
+	BlockTime               [5]int32  `json:"blockTime"`
+	ElectionCount           uint64    `json:"electionCount"`
+	GenesisTime             time.Time `json:"genesisTime"`
+	Height                  uint32    `json:"height"`
+	Syncing                 bool      `json:"syncing"`
+	Timestamp               int64     `json:"blockTimestamp"`
+	TransactionCount        uint64    `json:"transactionCount"`
+	ValidatorCount          uint32    `json:"validatorCount"`
+	VoteCount               uint64    `json:"voteCount"`
 	CircuitConfigurationTag string    `json:"cicuitConfigurationTag,omitempty"`
-=======
-	ID               string    `json:"chainId"`
-	BlockTime        [5]int32  `json:"blockTime"`
-	ElectionCount    uint64    `json:"electionCount"`
-	GenesisTime      time.Time `json:"genesisTime"`
-	Height           uint32    `json:"height"`
-	Syncing          bool      `json:"syncing"`
-	Timestamp        int64     `json:"blockTimestamp"`
-	TransactionCount uint64    `json:"transactionCount"`
-	ValidatorCount   uint32    `json:"validatorCount"`
-	VoteCount        uint64    `json:"voteCount"`
->>>>>>> 11aa8b97
 }
 
 type Account struct {
